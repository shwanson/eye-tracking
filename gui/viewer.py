"""
Eye-tracking data viewer application.
"""
import sys
import os
from pathlib import Path
from typing import Dict, List, Optional, Tuple, Any, Union

import pandas as pd
import numpy as np
from matplotlib.figure import Figure
from matplotlib.backends.backend_qtagg import (
    FigureCanvasQTAgg as FigureCanvas,
    NavigationToolbar2QT,
)
import json
import subprocess

from PySide6.QtWidgets import (
    QApplication, QMainWindow, QTabWidget, QWidget, QVBoxLayout,
    QHBoxLayout, QLabel, QPushButton, QComboBox, QFileDialog,
    QTableView, QSplitter, QMessageBox, QGroupBox, QFormLayout,
    QCheckBox, QSpinBox, QDoubleSpinBox, QToolBar, QStatusBar,
    QInputDialog,

)
from PySide6.QtCore import Qt, QSortFilterProxyModel, Signal, Slot, QSize, QModelIndex
from PySide6.QtGui import QStandardItemModel, QStandardItem, QAction, QIcon

# Import ETL and analysis modules
from etl.io import load_all, load_subject
from etl.preprocess import preprocess_pipeline
from analysis.viz import (
    plot_gaze_timeseries, plot_heatmap, plot_scanpath, plot_group_heatmap
)
from analysis.metrics import all_metrics, transition_matrix
import seaborn as sns
from capture.experiment import run_experiment

from .data_collection import DataCollectionTab


class PlotTab(QWidget):
    """Widget for displaying matplotlib figures in a tab."""

    def __init__(self, title: str, parent=None):
        super().__init__(parent)
        self.title = title
        self.layout = QVBoxLayout(self)
        self.figure = Figure()
        self.canvas = FigureCanvas(self.figure)
        self.toolbar = NavigationToolbar2QT(self.canvas, self)
        self.layout.addWidget(self.canvas)
        self.layout.addWidget(self.toolbar)
    
    def set_figure(self, figure: Figure):
        """Set the matplotlib figure to display."""
        if self.canvas:
            self.layout.removeWidget(self.canvas)
            self.canvas.deleteLater()
        if getattr(self, "toolbar", None):
            self.layout.removeWidget(self.toolbar)
            self.toolbar.deleteLater()

        self.figure = figure
        self.canvas = FigureCanvas(self.figure)
        self.toolbar = NavigationToolbar2QT(self.canvas, self)
        self.layout.addWidget(self.canvas)
        self.layout.addWidget(self.toolbar)


class DataTableModel(QStandardItemModel):
    """Model for displaying pandas DataFrame data in a QTableView."""
    
    def __init__(self, data: Optional[pd.DataFrame] = None, parent=None):
        super().__init__(parent)
        self.df = pd.DataFrame() if data is None else data
        self.update_model()
    
    def update_data(self, data: pd.DataFrame):
        """Update the model with new data."""
        self.df = data
        self.update_model()
    
    def update_model(self):
        """Rebuild the model from the DataFrame."""
        self.clear()
        if self.df.empty:
            return
        
        # Set headers
        self.setColumnCount(len(self.df.columns))
        self.setHorizontalHeaderLabels(self.df.columns)
        
        # Set data
        self.setRowCount(len(self.df))
        for row in range(len(self.df)):
            for col in range(len(self.df.columns)):
                value = str(self.df.iloc[row, col])
                item = QStandardItem(value)
                self.setItem(row, col, item)


class DataCollectionTab(QWidget):
    """Tab for running new data collection sessions."""

    start_clicked = Signal(str)

    def __init__(self, parent=None):
        super().__init__(parent)
        layout = QVBoxLayout(self)

        form_layout = QFormLayout()
        self.subject_edit = QLineEdit()
        form_layout.addRow("Subject ID:", self.subject_edit)
        layout.addLayout(form_layout)

        self.start_btn = QPushButton("Start Study")
        layout.addWidget(self.start_btn)
        layout.addStretch(1)

        self.start_btn.clicked.connect(self._emit_start)

    def _emit_start(self):
        subject_id = self.subject_edit.text().strip()
        self.start_clicked.emit(subject_id)


class MainWindow(QMainWindow):
    """Main window for the eye tracking viewer application."""
    
    def __init__(self):
        super().__init__()
        self.setWindowTitle("Eye Tracking Viewer")
        self.resize(1200, 800)
        
        # Data storage
        self.raw_data = None
        self.processed_data = None
        self.fixations = None
        self.metrics = None
        self.current_subject = None
        self.current_stimulus = None
        
        # UI setup
        self.setup_ui()
    
    def setup_ui(self):
        """Set up the user interface."""
        # Central widget and layout
        self.central_widget = QWidget()
        self.setCentralWidget(self.central_widget)
        self.main_layout = QVBoxLayout(self.central_widget)
        
        # Create toolbar
        self.create_toolbar()
        
        # Create status bar
        self.statusBar = QStatusBar()
        self.setStatusBar(self.statusBar)
        self.statusBar.showMessage("Ready")
        
        # Create filters section
        self.create_filters()
        
        # Create tabs
        self.tabs = QTabWidget()
        self.main_layout.addWidget(self.tabs)
        
        # Create initial tabs
        self.create_initial_tabs()
    
    def create_toolbar(self):
        """Create the application toolbar."""
        self.toolbar = QToolBar("Main Toolbar")
        self.addToolBar(self.toolbar)
        
        # Add actions
        self.load_action = QAction("Load Data", self)
        self.load_action.triggered.connect(self.load_data_dialog)
        self.toolbar.addAction(self.load_action)

        self.experiment_action = QAction("Run Experiment", self)
        self.experiment_action.triggered.connect(self.launch_experiment)
        self.toolbar.addAction(self.experiment_action)

        self.toolbar.addSeparator()
        
        self.export_action = QAction("Export Results", self)
        self.export_action.triggered.connect(self.export_dialog)
        self.toolbar.addAction(self.export_action)
    
    def create_filters(self):
        """Create the filter controls."""
        filter_layout = QHBoxLayout()
        
        # Subject filter
        self.subject_combo = QComboBox()
        self.subject_combo.setMinimumWidth(150)
        self.subject_combo.currentIndexChanged.connect(self.on_subject_changed)
        
        # Stimulus filter
        self.stimulus_combo = QComboBox()
        self.stimulus_combo.setMinimumWidth(150)
        self.stimulus_combo.currentIndexChanged.connect(self.on_stimulus_changed)
        
        # Add to layout
        filter_layout.addWidget(QLabel("Subject:"))
        filter_layout.addWidget(self.subject_combo)
        filter_layout.addWidget(QLabel("Stimulus:"))
        filter_layout.addWidget(self.stimulus_combo)
        filter_layout.addStretch(1)
        

        
        self.main_layout.addLayout(filter_layout)
    
    def create_initial_tabs(self):
        """Create the initial empty tabs."""
        # Data collection tab (inserted on the left)
        self.data_collection_tab = DataCollectionTab()
        self.data_collection_tab.start_clicked.connect(self.start_recording)

        # Timeseries tab
        self.timeseries_tab = PlotTab("Time Series")
        self.tabs.addTab(self.timeseries_tab, "Time Series")

        # Heatmap tab
        self.heatmap_tab = PlotTab("Heatmap")
        self.tabs.addTab(self.heatmap_tab, "Heatmap")
        
        # Scanpath tab
        self.scanpath_tab = PlotTab("Scanpath")
        self.tabs.addTab(self.scanpath_tab, "Scanpath")
        
        # Create group analysis tab
        self.group_tab = self.create_group_tab()
        self.tabs.addTab(self.group_tab, "Group Analysis")
        
        # Create metrics tab
        self.metrics_tab = self.create_metrics_tab()
        self.tabs.addTab(self.metrics_tab, "Metrics")

<<<<<<< HEAD
        # Data collection tab
        self.data_collection_tab = DataCollectionTab()
        self.tabs.addTab(self.data_collection_tab, "Data Collection")
=======
        # Insert data collection tab as the first tab and keep focus on analyses
        self.tabs.insertTab(0, self.data_collection_tab, "Collect Data")
        self.tabs.setCurrentWidget(self.timeseries_tab)
>>>>>>> ffaba518
    
    def create_group_tab(self) -> QWidget:
        """Create the group analysis tab."""
        tab = QWidget()
        layout = QVBoxLayout(tab)
        
        # Controls
        controls_layout = QHBoxLayout()
        
        # Group variable selection
        group_box = QGroupBox("Group Analysis")
        group_layout = QFormLayout(group_box)
        
        self.group_var_combo = QComboBox()
        self.group_var_combo.addItem("None")
        group_layout.addRow("Group Variable:", self.group_var_combo)
        
        self.metric_combo = QComboBox()
        for metric in ["dwell_prop", "ttf_ms", "n_fixations"]:
            self.metric_combo.addItem(metric)
        group_layout.addRow("Metric:", self.metric_combo)
        
        run_analysis_btn = QPushButton("Run Analysis")
        run_analysis_btn.clicked.connect(self.run_group_analysis)
        group_layout.addRow("", run_analysis_btn)
        
        controls_layout.addWidget(group_box)
        
        # Visualization controls
        viz_box = QGroupBox("Visualization")
        viz_layout = QFormLayout(viz_box)
        
        self.bins_spin = QSpinBox()
        self.bins_spin.setRange(50, 500)
        self.bins_spin.setValue(200)
        self.bins_spin.setSingleStep(50)
        viz_layout.addRow("Bins:", self.bins_spin)
        
        self.sigma_spin = QSpinBox()
        self.sigma_spin.setRange(1, 30)
        self.sigma_spin.setValue(10)
        viz_layout.addRow("Sigma:", self.sigma_spin)

        # Button to refresh group plot without recomputing statistics
        self.refresh_group_plot_btn = QPushButton("Refresh Plot")
        self.refresh_group_plot_btn.clicked.connect(self.refresh_group_plot)
        viz_layout.addRow("", self.refresh_group_plot_btn)

        controls_layout.addWidget(viz_box)
        layout.addLayout(controls_layout)
        
        # Split view: plot and results
        splitter = QSplitter(Qt.Vertical)
        
        # Plot area
        self.group_plot = PlotTab("Group Comparison")
        splitter.addWidget(self.group_plot)
        
        # Results table
        results_widget = QWidget()
        results_layout = QVBoxLayout(results_widget)
        results_layout.setContentsMargins(0, 0, 0, 0)
        
        self.results_table = QTableView()
        self.results_model = DataTableModel()
        self.results_table.setModel(self.results_model)
        
        results_layout.addWidget(QLabel("Statistical Results:"))
        results_layout.addWidget(self.results_table)
        
        splitter.addWidget(results_widget)
        
        # Set initial sizes
        splitter.setSizes([600, 200])
        
        layout.addWidget(splitter)
        
        return tab
    
    def create_metrics_tab(self) -> QWidget:
        """Create the metrics visualization tab."""
        tab = QWidget()
        layout = QVBoxLayout(tab)
        
        # Controls
        controls_layout = QHBoxLayout()
        
        # Metrics selection
        metrics_box = QGroupBox("Metrics")
        metrics_layout = QFormLayout(metrics_box)
        
        self.metric_type_combo = QComboBox()
        for metric in ["dwell_prop", "ttf_ms", "n_fixations", "transitions"]:
            self.metric_type_combo.addItem(metric)
        metrics_layout.addRow("Metric:", self.metric_type_combo)

        # Automatically refresh the metrics plot when options change
        self.metric_type_combo.currentIndexChanged.connect(self.update_metrics_plot)

        self.by_subject_check = QCheckBox("Group by Subject")
        self.by_subject_check.stateChanged.connect(self.update_metrics_plot)
        metrics_layout.addRow("", self.by_subject_check)
        
        controls_layout.addWidget(metrics_box)

        # Add controls layout to main layout so widgets persist
        layout.addLayout(controls_layout)

        # Plot area
        self.metrics_plot = PlotTab("Metrics")
        layout.addWidget(self.metrics_plot)
        
        return tab
    
    def load_data_dialog(self):
        """Show dialog to load eye tracking data."""
        options = QFileDialog.Options()
        dialog = QFileDialog()
        dialog.setFileMode(QFileDialog.FileMode.ExistingFiles)
        dialog.setNameFilter("CSV Files (*.csv);;All Files (*)")
        dialog.setDirectory(str(Path.cwd() / "data"))
        
        if dialog.exec():
            file_paths = dialog.selectedFiles()
            if file_paths:
                self.load_data(file_paths)
    
    def export_dialog(self):
        """Show dialog to export results."""
        if self.fixations is None or self.metrics is None:
            QMessageBox.warning(self, "No Data", "No data to export.")
            return
        
        output_dir = QFileDialog.getExistingDirectory(
            self, "Select Export Directory", str(Path.cwd()),
            QFileDialog.ShowDirsOnly
        )
        
        if output_dir:
            self.export_results(output_dir)

    def launch_experiment(self):
        """Prompt for subject id and run the capture routine in a subprocess."""
        subject_id, ok = QInputDialog.getText(self, "Run Experiment", "Subject ID:")
        if ok and subject_id:
            subprocess.Popen([sys.executable, "-m", "capture.experiment", subject_id])
    
    def load_data(self, file_paths: List[str]):
        """Load eye tracking data from the selected files."""
        self.statusBar.showMessage("Loading data...")
        
        try:
            # Get screen size
            screen_w, screen_h = 1920, 1080  # Default
            
            # If files are in the same directory, use load_all
            if len(set(Path(f).parent for f in file_paths)) == 1:
                data_dir = Path(file_paths[0]).parent
                self.raw_data = load_all(data_dir, (screen_w, screen_h), parallel=True)
            else:
                # Load files individually and concatenate
                dfs = []
                for path in file_paths:
                    df = load_subject(path, (screen_w, screen_h))
                    dfs.append(df)
                self.raw_data = pd.concat(dfs, ignore_index=True)
            
            print('DEBUG: Raw data columns:', self.raw_data.columns.tolist())
            print('DEBUG: First few rows of raw data:', self.raw_data.head())
            
            # Preprocess data
            self.processed_data, self.fixations = preprocess_pipeline(self.raw_data)
            
            # Calculate metrics
            self.calculate_metrics()
            
            # Update UI
            self.update_filters()
            self.update_plots()
            
            self.statusBar.showMessage(f"Loaded {len(file_paths)} files with {len(self.raw_data)} samples.")
        except Exception as e:
            QMessageBox.critical(self, "Error", f"Error loading data: {str(e)}")
            self.statusBar.showMessage("Error loading data.")
    
    def calculate_metrics(self):
        """Calculate metrics from fixation data."""
        if self.fixations is None:
            return
        try:
            self.metrics = all_metrics(self.fixations)
        except Exception as e:
            missing_cols = [
                c
                for c in ["subject", "stimulus", "start_s", "duration_s", "end_s"]
                if c not in self.fixations.columns
            ]
            message = f"Error calculating metrics: {e}"
            if missing_cols:
                message += "\nMissing columns: " + ", ".join(missing_cols)
            message += "\nAvailable columns: " + ", ".join(self.fixations.columns)
            QMessageBox.critical(self, "Error", message)
            self.metrics = pd.DataFrame()
    
    def update_filters(self):
        """Update the filter dropdowns with available subjects and stimuli."""
        self.subject_combo.blockSignals(True)
        self.stimulus_combo.blockSignals(True)
        
        self.subject_combo.clear()
        self.stimulus_combo.clear()
        
        if self.raw_data is not None:
            # Add "All" option
            self.subject_combo.addItem("All")
            self.stimulus_combo.addItem("All")
            
            # Add subjects
            subjects = sorted(self.raw_data['subject'].unique())
            for subject in subjects:
                self.subject_combo.addItem(str(subject))
            
            # Add stimuli
            stimuli = sorted(self.raw_data['stimulus'].unique())
            for stimulus in stimuli:
                self.stimulus_combo.addItem(str(stimulus))
            
            # Also update group variable selector
            self.update_group_variables()
        
        self.subject_combo.blockSignals(False)
        self.stimulus_combo.blockSignals(False)
    
    def update_group_variables(self):
        """Update the group variable dropdown with available columns."""
        self.group_var_combo.blockSignals(True)
        self.group_var_combo.clear()
        
        self.group_var_combo.addItem("None")
        self.group_var_combo.addItem("subject")
        self.group_var_combo.addItem("stimulus")
        
        self.group_var_combo.blockSignals(False)
    
    def on_subject_changed(self, index: int):
        """Handle subject selection changed."""
        if index == -1:
            return
        
        text = self.subject_combo.currentText()
        self.current_subject = None if text == "All" else text
        self.update_plots()
    
    def on_stimulus_changed(self, index: int):
        """Handle stimulus selection changed."""
        if index == -1:
            return
        
        text = self.stimulus_combo.currentText()
        self.current_stimulus = None if text == "All" else text
        self.update_plots()
    
    def get_filtered_data(self) -> Tuple[pd.DataFrame, pd.DataFrame]:
        """Get data filtered by current subject and stimulus selections."""
        if self.processed_data is None or self.fixations is None:
            return pd.DataFrame(), pd.DataFrame()
        
        # Filter raw data
        filtered_raw = self.processed_data.copy()
        filtered_fix = self.fixations.copy()

        print('DEBUG: Unique subjects in fixations:', filtered_fix['subject'].unique())
        print('DEBUG: Unique stimuli in fixations:', filtered_fix['stimulus'].unique())
        print('DEBUG: Current subject filter:', self.current_subject)
        print('DEBUG: Current stimulus filter:', self.current_stimulus)

        if self.current_subject:
            filtered_raw = filtered_raw[filtered_raw['subject'].astype(str) == str(self.current_subject)]
            filtered_fix = filtered_fix[filtered_fix['subject'].astype(str) == str(self.current_subject)]
        if self.current_stimulus:
            filtered_raw = filtered_raw[filtered_raw['stimulus'].astype(str) == str(self.current_stimulus)]
            filtered_fix = filtered_fix[filtered_fix['stimulus'].astype(str) == str(self.current_stimulus)]

        print('DEBUG: Filtered fixations shape:', filtered_fix.shape)
        print('DEBUG: Filtered fixations head:', filtered_fix.head())

        # GUI warning if all x_px/y_px are NaN
        if not filtered_fix.empty and filtered_fix[['x_px', 'y_px']].dropna().empty:
            QMessageBox.warning(None, 'No Valid Fixations', 'All fixations for this selection have NaN coordinates and cannot be displayed.')
        
        return filtered_raw, filtered_fix
    
    def update_plots(self):
        """Update all plots with current data selections."""
        if self.processed_data is None:
            return
        
        self.statusBar.showMessage("Updating plots...")
        
        try:
            # Get filtered data
            raw_data, fixations = self.get_filtered_data()
            
            if raw_data.empty:
                self.statusBar.showMessage("No data for current selection.")
                return
            
            # Update timeseries plot
            fig = plot_gaze_timeseries(raw_data)
            self.timeseries_tab.set_figure(fig)
            
            # Update heatmap plot
            fig = plot_heatmap(raw_data)
            self.heatmap_tab.set_figure(fig)
            
            # Update scanpath plot
            print('DEBUG: Fixations DataFrame shape:', fixations.shape)
            print('DEBUG: Fixations columns:', fixations.columns.tolist())
            print('DEBUG: First few rows of fixations:', fixations.head())
            if fixations.empty or fixations[['x_px', 'y_px']].dropna().empty:
                self.statusBar.showMessage('No fixations to display for current selection.')
                QMessageBox.warning(self, 'No Scanpath', 'No fixations to display for current selection.')
                # Optionally clear the plot
                fig = Figure(figsize=(12, 8))
                ax = fig.add_subplot(111)
                ax.set_title('No Scanpath Data')
                self.scanpath_tab.set_figure(fig)
            else:
                fig = plot_scanpath(fixations)
                self.scanpath_tab.set_figure(fig)
            
            # Update metrics plot
            self.update_metrics_plot()
            
            self.statusBar.showMessage("Plots updated.")
        except Exception as e:
            self.statusBar.showMessage(f"Error updating plots: {str(e)}")
    
    def update_metrics_plot(self):
        """Update the metrics visualization tab."""
        if self.metrics is None:
            return

        metric = self.metric_type_combo.currentText()
        by_subject = self.by_subject_check.isChecked()

        df = self.metrics.copy()
        if self.current_subject:
            df = df[df["subject"] == self.current_subject]
        if self.current_stimulus:
            df = df[df["stimulus"] == self.current_stimulus]

        if df.empty:
            fig = Figure(figsize=(6, 4))
            ax = fig.add_subplot(111)
            ax.text(0.5, 0.5, "No data", ha="center", va="center")
            ax.axis("off")
            self.metrics_plot.set_figure(fig)
            return

        if metric == "transitions":
            _, fix_df = self.get_filtered_data()
            mat, labels = transition_matrix(fix_df)
            fig = Figure(figsize=(6, 5))
            ax = fig.add_subplot(111)
            if not mat.empty:
                sns.heatmap(mat, annot=True, fmt="g", cmap="Blues", ax=ax)
            ax.set_title("Transition Matrix")
            self.metrics_plot.set_figure(fig)
            return

        x_col = "subject" if by_subject else "stimulus"
        fig = Figure(figsize=(8, 6))
        ax = fig.add_subplot(111)
        sns.barplot(data=df, x=x_col, y=metric, ax=ax, ci="sd")
        ax.set_xlabel(x_col.capitalize())
        ax.set_ylabel(metric)
        ax.set_title(f"{metric} by {x_col}")
        fig.tight_layout()
        self.metrics_plot.set_figure(fig)
    
    def run_group_analysis(self):
        """Run group analysis and update the group tab."""
        if self.fixations is None or self.metrics is None:
            QMessageBox.warning(self, "No Data", "No data loaded for group analysis.")
            return

        group_var = self.group_var_combo.currentText()
        metric = self.metric_combo.currentText()
        bins = self.bins_spin.value()
        sigma = self.sigma_spin.value()

        if group_var == "None":
            QMessageBox.warning(self, "No Group Variable", "Please select a group variable.")
            return

        # Only use rows with valid group_var and metric
        df = self.metrics.copy()
        if group_var not in df.columns:
            if group_var in self.fixations.columns:
                # Try to merge group_var from fixations
                df = df.merge(self.fixations[["subject", group_var]].drop_duplicates(), on="subject", how="left")
            else:
                QMessageBox.warning(self, "Invalid Group Variable", f"Group variable '{group_var}' not found in data.")
                return
        if metric not in df.columns:
            QMessageBox.warning(self, "Invalid Metric", f"Metric '{metric}' not found in data.")
            return
        df = df.dropna(subset=[group_var, metric])
        if df.empty:
            QMessageBox.warning(self, "No Data", "No data available for selected group and metric.")
            return

        # Aggregate by group
        from analysis.group import aggregate_by_group, compare_groups
        agg = aggregate_by_group(df, group_var, [metric])
        comp = compare_groups(df, group_var, metric, ci=True)

        # Update results table with statistical comparison
        self.results_model.update_data(comp)

        # Plot group heatmap (if possible)
        from analysis.viz import plot_group_heatmap
        group_labels = list(df[group_var].dropna().unique())
        group_dfs = [self.fixations[self.fixations[group_var] == g] for g in group_labels]
        try:
            fig = plot_group_heatmap(group_dfs, group_labels, bins=bins, sigma=sigma)
            self.group_plot.set_figure(fig)
        except Exception as e:
            QMessageBox.warning(self, "Plot Error", f"Could not plot group heatmap: {str(e)}")

        # Show statistical results in a popup
        es = comp['effect_size'].iloc[0]
        msg = (
            f"Test: {comp['test'].iloc[0]}\n"
            f"Statistic: {comp['statistic'].iloc[0]:.3f}\n"
            f"P-value: {comp['p_value'].iloc[0]:.4g}\n"
            f"Effect size: {es:.3f}\n"
        )
        if not np.isnan(comp['ci_lower'].iloc[0]) and not np.isnan(comp['ci_upper'].iloc[0]):
            msg += f"95% CI: [{comp['ci_lower'].iloc[0]:.3f}, {comp['ci_upper'].iloc[0]:.3f}]\n"
        msg += f"Groups: {comp['groups'].iloc[0]}"
        QMessageBox.information(self, "Group Comparison Result", msg)

    def refresh_group_plot(self):
        """Refresh the group heatmap with current settings."""
        if self.fixations is None or self.metrics is None:
            return

        group_var = self.group_var_combo.currentText()
        if group_var == "None":
            QMessageBox.warning(self, "No Group Variable", "Please select a group variable.")
            return

        bins = self.bins_spin.value()
        sigma = self.sigma_spin.value()

        df = self.metrics.copy()
        if group_var not in df.columns:
            if group_var in self.fixations.columns:
                df = df.merge(self.fixations[["subject", group_var]].drop_duplicates(), on="subject", how="left")
            else:
                QMessageBox.warning(self, "Invalid Group Variable", f"Group variable '{group_var}' not found in data.")
                return

        df = df.dropna(subset=[group_var])
        if df.empty:
            QMessageBox.warning(self, "No Data", "No data available for selected group.")
            return

        from analysis.viz import plot_group_heatmap
        group_labels = list(df[group_var].dropna().unique())
        group_dfs = [self.fixations[self.fixations[group_var] == g] for g in group_labels]

        try:
            fig = plot_group_heatmap(group_dfs, group_labels, bins=bins, sigma=sigma)
            self.group_plot.set_figure(fig)
        except Exception as e:
            QMessageBox.warning(self, "Plot Error", f"Could not plot group heatmap: {str(e)}")

    @Slot(str)
    def start_recording(self, subject_id: str):
        """Start a new recording session for the given subject."""
        # Placeholder implementation for upcoming recording routine
        QMessageBox.information(self, "Start Study", f"Starting study for subject: {subject_id}")
    
    def export_results(self, output_dir: str):
        """Export results to the specified directory."""
        if self.fixations is None or self.metrics is None:
            return
        
        try:
            output_path = Path(output_dir)
            output_path.mkdir(parents=True, exist_ok=True)
            
            # Export fixations
            self.fixations.to_csv(output_path / "fixations.csv", index=False)
            
            # Export metrics
            self.metrics.to_csv(output_path / "metrics.csv", index=False)
            
            # Export plots for current selection
            from analysis.viz import save_all_visualizations
            
            raw_data, fixations = self.get_filtered_data()
            filtered_metrics = self.metrics.copy()
            
            if self.current_subject:
                filtered_metrics = filtered_metrics[filtered_metrics['subject'] == self.current_subject]
            if self.current_stimulus:
                filtered_metrics = filtered_metrics[filtered_metrics['stimulus'] == self.current_stimulus]
            
            # Calculate transition matrix
            transitions, _ = transition_matrix(fixations)
            
            # Save visualizations
            viz_dir = output_path / "visualizations"
            save_all_visualizations(
                fixations, filtered_metrics, viz_dir,
                subject=self.current_subject,
                stimulus=self.current_stimulus,
                transition_matrix=transitions
            )
            
            self.statusBar.showMessage(f"Results exported to {output_dir}")
            QMessageBox.information(self, "Export Complete", f"Results exported to {output_dir}")
        except Exception as e:
            QMessageBox.critical(self, "Error", f"Error exporting results: {str(e)}")
            self.statusBar.showMessage("Error exporting results.")


def main():
    """Main application entry point."""
    app = QApplication(sys.argv)
    window = MainWindow()
    window.show()
    sys.exit(app.exec())


if __name__ == "__main__":
    main()<|MERGE_RESOLUTION|>--- conflicted
+++ resolved
@@ -241,15 +241,9 @@
         self.metrics_tab = self.create_metrics_tab()
         self.tabs.addTab(self.metrics_tab, "Metrics")
 
-<<<<<<< HEAD
         # Data collection tab
         self.data_collection_tab = DataCollectionTab()
         self.tabs.addTab(self.data_collection_tab, "Data Collection")
-=======
-        # Insert data collection tab as the first tab and keep focus on analyses
-        self.tabs.insertTab(0, self.data_collection_tab, "Collect Data")
-        self.tabs.setCurrentWidget(self.timeseries_tab)
->>>>>>> ffaba518
     
     def create_group_tab(self) -> QWidget:
         """Create the group analysis tab."""
