"""
Eye-tracking data viewer application.
"""
import sys
import os
from pathlib import Path
from typing import Dict, List, Optional, Tuple, Any, Union

import pandas as pd
import numpy as np
from matplotlib.figure import Figure
from matplotlib.backends.backend_qtagg import (
    FigureCanvasQTAgg as FigureCanvas,
    NavigationToolbar2QT,
)
import json
import subprocess

from PySide6.QtWidgets import (
    QApplication, QMainWindow, QTabWidget, QWidget, QVBoxLayout,
    QHBoxLayout, QLabel, QPushButton, QComboBox, QFileDialog,
    QTableView, QSplitter, QMessageBox, QGroupBox, QFormLayout,
    QCheckBox, QSpinBox, QDoubleSpinBox, QToolBar, QStatusBar,
<<<<<<< HEAD
    QInputDialog,
=======
    QLineEdit
>>>>>>> 3ec6b6c3
)
from PySide6.QtCore import Qt, QSortFilterProxyModel, Signal, Slot, QSize, QModelIndex
from PySide6.QtGui import QStandardItemModel, QStandardItem, QAction, QIcon

# Import ETL and analysis modules
from etl.io import load_all, load_subject
from etl.preprocess import preprocess_pipeline
from analysis.viz import (
    plot_gaze_timeseries, plot_heatmap, plot_scanpath, plot_group_heatmap
)
from analysis.metrics import all_metrics, transition_matrix
import seaborn as sns
from capture.experiment import run_experiment


class PlotTab(QWidget):
    """Widget for displaying matplotlib figures in a tab."""

    def __init__(self, title: str, parent=None):
        super().__init__(parent)
        self.title = title
        self.layout = QVBoxLayout(self)
        self.figure = Figure()
        self.canvas = FigureCanvas(self.figure)
        self.toolbar = NavigationToolbar2QT(self.canvas, self)
        self.layout.addWidget(self.canvas)
        self.layout.addWidget(self.toolbar)
    
    def set_figure(self, figure: Figure):
        """Set the matplotlib figure to display."""
        if self.canvas:
            self.layout.removeWidget(self.canvas)
            self.canvas.deleteLater()
        if getattr(self, "toolbar", None):
            self.layout.removeWidget(self.toolbar)
            self.toolbar.deleteLater()

        self.figure = figure
        self.canvas = FigureCanvas(self.figure)
        self.toolbar = NavigationToolbar2QT(self.canvas, self)
        self.layout.addWidget(self.canvas)
        self.layout.addWidget(self.toolbar)


class DataTableModel(QStandardItemModel):
    """Model for displaying pandas DataFrame data in a QTableView."""
    
    def __init__(self, data: Optional[pd.DataFrame] = None, parent=None):
        super().__init__(parent)
        self.df = pd.DataFrame() if data is None else data
        self.update_model()
    
    def update_data(self, data: pd.DataFrame):
        """Update the model with new data."""
        self.df = data
        self.update_model()
    
    def update_model(self):
        """Rebuild the model from the DataFrame."""
        self.clear()
        if self.df.empty:
            return
        
        # Set headers
        self.setColumnCount(len(self.df.columns))
        self.setHorizontalHeaderLabels(self.df.columns)
        
        # Set data
        self.setRowCount(len(self.df))
        for row in range(len(self.df)):
            for col in range(len(self.df.columns)):
                value = str(self.df.iloc[row, col])
                item = QStandardItem(value)
                self.setItem(row, col, item)


class DataCollectionTab(QWidget):
    """Tab for running new data collection sessions."""

    start_clicked = Signal(str)

    def __init__(self, parent=None):
        super().__init__(parent)
        layout = QVBoxLayout(self)

        form_layout = QFormLayout()
        self.subject_edit = QLineEdit()
        form_layout.addRow("Subject ID:", self.subject_edit)
        layout.addLayout(form_layout)

        self.start_btn = QPushButton("Start Study")
        layout.addWidget(self.start_btn)
        layout.addStretch(1)

        self.start_btn.clicked.connect(self._emit_start)

    def _emit_start(self):
        subject_id = self.subject_edit.text().strip()
        self.start_clicked.emit(subject_id)


class MainWindow(QMainWindow):
    """Main window for the eye tracking viewer application."""
    
    def __init__(self):
        super().__init__()
        self.setWindowTitle("Eye Tracking Viewer")
        self.resize(1200, 800)
        
        # Data storage
        self.raw_data = None
        self.processed_data = None
        self.fixations = None
        self.metrics = None
        self.current_subject = None
        self.current_stimulus = None
        
        # UI setup
        self.setup_ui()
    
    def setup_ui(self):
        """Set up the user interface."""
        # Central widget and layout
        self.central_widget = QWidget()
        self.setCentralWidget(self.central_widget)
        self.main_layout = QVBoxLayout(self.central_widget)
        
        # Create toolbar
        self.create_toolbar()
        
        # Create status bar
        self.statusBar = QStatusBar()
        self.setStatusBar(self.statusBar)
        self.statusBar.showMessage("Ready")
        
        # Create filters section
        self.create_filters()
        
        # Create tabs
        self.tabs = QTabWidget()
        self.main_layout.addWidget(self.tabs)
        
        # Create initial tabs
        self.create_initial_tabs()
    
    def create_toolbar(self):
        """Create the application toolbar."""
        self.toolbar = QToolBar("Main Toolbar")
        self.addToolBar(self.toolbar)
        
        # Add actions
        self.load_action = QAction("Load Data", self)
        self.load_action.triggered.connect(self.load_data_dialog)
        self.toolbar.addAction(self.load_action)

        self.experiment_action = QAction("Run Experiment", self)
        self.experiment_action.triggered.connect(self.launch_experiment)
        self.toolbar.addAction(self.experiment_action)

        self.toolbar.addSeparator()
        
        self.export_action = QAction("Export Results", self)
        self.export_action.triggered.connect(self.export_dialog)
        self.toolbar.addAction(self.export_action)
    
    def create_filters(self):
        """Create the filter controls."""
        filter_layout = QHBoxLayout()
        
        # Subject filter
        self.subject_combo = QComboBox()
        self.subject_combo.setMinimumWidth(150)
        self.subject_combo.currentIndexChanged.connect(self.on_subject_changed)
        
        # Stimulus filter
        self.stimulus_combo = QComboBox()
        self.stimulus_combo.setMinimumWidth(150)
        self.stimulus_combo.currentIndexChanged.connect(self.on_stimulus_changed)
        
        # Add to layout
        filter_layout.addWidget(QLabel("Subject:"))
        filter_layout.addWidget(self.subject_combo)
        filter_layout.addWidget(QLabel("Stimulus:"))
        filter_layout.addWidget(self.stimulus_combo)
        filter_layout.addStretch(1)
        

        
        self.main_layout.addLayout(filter_layout)
    
    def create_initial_tabs(self):
        """Create the initial empty tabs."""
        # Data collection tab (inserted on the left)
        self.data_collection_tab = DataCollectionTab()
        self.data_collection_tab.start_clicked.connect(self.start_recording)

        # Timeseries tab
        self.timeseries_tab = PlotTab("Time Series")
        self.tabs.addTab(self.timeseries_tab, "Time Series")

        # Heatmap tab
        self.heatmap_tab = PlotTab("Heatmap")
        self.tabs.addTab(self.heatmap_tab, "Heatmap")
        
        # Scanpath tab
        self.scanpath_tab = PlotTab("Scanpath")
        self.tabs.addTab(self.scanpath_tab, "Scanpath")
        
        # Create group analysis tab
        self.group_tab = self.create_group_tab()
        self.tabs.addTab(self.group_tab, "Group Analysis")
        
        # Create metrics tab
        self.metrics_tab = self.create_metrics_tab()
        self.tabs.addTab(self.metrics_tab, "Metrics")

        # Insert data collection tab as the first tab and keep focus on analyses
        self.tabs.insertTab(0, self.data_collection_tab, "Collect Data")
        self.tabs.setCurrentWidget(self.timeseries_tab)
    
    def create_group_tab(self) -> QWidget:
        """Create the group analysis tab."""
        tab = QWidget()
        layout = QVBoxLayout(tab)
        
        # Controls
        controls_layout = QHBoxLayout()
        
        # Group variable selection
        group_box = QGroupBox("Group Analysis")
        group_layout = QFormLayout(group_box)
        
        self.group_var_combo = QComboBox()
        self.group_var_combo.addItem("None")
        group_layout.addRow("Group Variable:", self.group_var_combo)
        
        self.metric_combo = QComboBox()
        for metric in ["dwell_prop", "ttf_ms", "n_fixations"]:
            self.metric_combo.addItem(metric)
        group_layout.addRow("Metric:", self.metric_combo)
        
        run_analysis_btn = QPushButton("Run Analysis")
        run_analysis_btn.clicked.connect(self.run_group_analysis)
        group_layout.addRow("", run_analysis_btn)
        
        controls_layout.addWidget(group_box)
        
        # Visualization controls
        viz_box = QGroupBox("Visualization")
        viz_layout = QFormLayout(viz_box)
        
        self.bins_spin = QSpinBox()
        self.bins_spin.setRange(50, 500)
        self.bins_spin.setValue(200)
        self.bins_spin.setSingleStep(50)
        viz_layout.addRow("Bins:", self.bins_spin)
        
        self.sigma_spin = QSpinBox()
        self.sigma_spin.setRange(1, 30)
        self.sigma_spin.setValue(10)
        viz_layout.addRow("Sigma:", self.sigma_spin)

        # Button to refresh group plot without recomputing statistics
        self.refresh_group_plot_btn = QPushButton("Refresh Plot")
        self.refresh_group_plot_btn.clicked.connect(self.refresh_group_plot)
        viz_layout.addRow("", self.refresh_group_plot_btn)

        controls_layout.addWidget(viz_box)
        layout.addLayout(controls_layout)
        
        # Split view: plot and results
        splitter = QSplitter(Qt.Vertical)
        
        # Plot area
        self.group_plot = PlotTab("Group Comparison")
        splitter.addWidget(self.group_plot)
        
        # Results table
        results_widget = QWidget()
        results_layout = QVBoxLayout(results_widget)
        results_layout.setContentsMargins(0, 0, 0, 0)
        
        self.results_table = QTableView()
        self.results_model = DataTableModel()
        self.results_table.setModel(self.results_model)
        
        results_layout.addWidget(QLabel("Statistical Results:"))
        results_layout.addWidget(self.results_table)
        
        splitter.addWidget(results_widget)
        
        # Set initial sizes
        splitter.setSizes([600, 200])
        
        layout.addWidget(splitter)
        
        return tab
    
    def create_metrics_tab(self) -> QWidget:
        """Create the metrics visualization tab."""
        tab = QWidget()
        layout = QVBoxLayout(tab)
        
        # Controls
        controls_layout = QHBoxLayout()
        
        # Metrics selection
        metrics_box = QGroupBox("Metrics")
        metrics_layout = QFormLayout(metrics_box)
        
        self.metric_type_combo = QComboBox()
        for metric in ["dwell_prop", "ttf_ms", "n_fixations", "transitions"]:
            self.metric_type_combo.addItem(metric)
        metrics_layout.addRow("Metric:", self.metric_type_combo)

        # Automatically refresh the metrics plot when options change
        self.metric_type_combo.currentIndexChanged.connect(self.update_metrics_plot)

        self.by_subject_check = QCheckBox("Group by Subject")
        self.by_subject_check.stateChanged.connect(self.update_metrics_plot)
        metrics_layout.addRow("", self.by_subject_check)
        
        controls_layout.addWidget(metrics_box)

        # Add controls layout to main layout so widgets persist
        layout.addLayout(controls_layout)

        # Plot area
        self.metrics_plot = PlotTab("Metrics")
        layout.addWidget(self.metrics_plot)
        
        return tab
    
    def load_data_dialog(self):
        """Show dialog to load eye tracking data."""
        options = QFileDialog.Options()
        dialog = QFileDialog()
        dialog.setFileMode(QFileDialog.FileMode.ExistingFiles)
        dialog.setNameFilter("CSV Files (*.csv);;All Files (*)")
        dialog.setDirectory(str(Path.cwd() / "data"))
        
        if dialog.exec():
            file_paths = dialog.selectedFiles()
            if file_paths:
                self.load_data(file_paths)
    
    def export_dialog(self):
        """Show dialog to export results."""
        if self.fixations is None or self.metrics is None:
            QMessageBox.warning(self, "No Data", "No data to export.")
            return
        
        output_dir = QFileDialog.getExistingDirectory(
            self, "Select Export Directory", str(Path.cwd()),
            QFileDialog.ShowDirsOnly
        )
        
        if output_dir:
            self.export_results(output_dir)

    def launch_experiment(self):
        """Prompt for subject id and run the capture routine in a subprocess."""
        subject_id, ok = QInputDialog.getText(self, "Run Experiment", "Subject ID:")
        if ok and subject_id:
            subprocess.Popen([sys.executable, "-m", "capture.experiment", subject_id])
    
    def load_data(self, file_paths: List[str]):
        """Load eye tracking data from the selected files."""
        self.statusBar.showMessage("Loading data...")
        
        try:
            # Get screen size
            screen_w, screen_h = 1920, 1080  # Default
            
            # If files are in the same directory, use load_all
            if len(set(Path(f).parent for f in file_paths)) == 1:
                data_dir = Path(file_paths[0]).parent
                self.raw_data = load_all(data_dir, (screen_w, screen_h), parallel=True)
            else:
                # Load files individually and concatenate
                dfs = []
                for path in file_paths:
                    df = load_subject(path, (screen_w, screen_h))
                    dfs.append(df)
                self.raw_data = pd.concat(dfs, ignore_index=True)
            
            print('DEBUG: Raw data columns:', self.raw_data.columns.tolist())
            print('DEBUG: First few rows of raw data:', self.raw_data.head())
            
            # Preprocess data
            self.processed_data, self.fixations = preprocess_pipeline(self.raw_data)
            
            # Calculate metrics
            self.calculate_metrics()
            
            # Update UI
            self.update_filters()
            self.update_plots()
            
            self.statusBar.showMessage(f"Loaded {len(file_paths)} files with {len(self.raw_data)} samples.")
        except Exception as e:
            QMessageBox.critical(self, "Error", f"Error loading data: {str(e)}")
            self.statusBar.showMessage("Error loading data.")
    
    def calculate_metrics(self):
        """Calculate metrics from fixation data."""
        if self.fixations is None:
            return
        try:
            self.metrics = all_metrics(self.fixations)
        except Exception as e:
            missing_cols = [
                c
                for c in ["subject", "stimulus", "start_s", "duration_s", "end_s"]
                if c not in self.fixations.columns
            ]
            message = f"Error calculating metrics: {e}"
            if missing_cols:
                message += "\nMissing columns: " + ", ".join(missing_cols)
            message += "\nAvailable columns: " + ", ".join(self.fixations.columns)
            QMessageBox.critical(self, "Error", message)
            self.metrics = pd.DataFrame()
    
    def update_filters(self):
        """Update the filter dropdowns with available subjects and stimuli."""
        self.subject_combo.blockSignals(True)
        self.stimulus_combo.blockSignals(True)
        
        self.subject_combo.clear()
        self.stimulus_combo.clear()
        
        if self.raw_data is not None:
            # Add "All" option
            self.subject_combo.addItem("All")
            self.stimulus_combo.addItem("All")
            
            # Add subjects
            subjects = sorted(self.raw_data['subject'].unique())
            for subject in subjects:
                self.subject_combo.addItem(str(subject))
            
            # Add stimuli
            stimuli = sorted(self.raw_data['stimulus'].unique())
            for stimulus in stimuli:
                self.stimulus_combo.addItem(str(stimulus))
            
            # Also update group variable selector
            self.update_group_variables()
        
        self.subject_combo.blockSignals(False)
        self.stimulus_combo.blockSignals(False)
    
    def update_group_variables(self):
        """Update the group variable dropdown with available columns."""
        self.group_var_combo.blockSignals(True)
        self.group_var_combo.clear()
        
        self.group_var_combo.addItem("None")
        self.group_var_combo.addItem("subject")
        self.group_var_combo.addItem("stimulus")
        
        self.group_var_combo.blockSignals(False)
    
    def on_subject_changed(self, index: int):
        """Handle subject selection changed."""
        if index == -1:
            return
        
        text = self.subject_combo.currentText()
        self.current_subject = None if text == "All" else text
        self.update_plots()
    
    def on_stimulus_changed(self, index: int):
        """Handle stimulus selection changed."""
        if index == -1:
            return
        
        text = self.stimulus_combo.currentText()
        self.current_stimulus = None if text == "All" else text
        self.update_plots()
    
    def get_filtered_data(self) -> Tuple[pd.DataFrame, pd.DataFrame]:
        """Get data filtered by current subject and stimulus selections."""
        if self.processed_data is None or self.fixations is None:
            return pd.DataFrame(), pd.DataFrame()
        
        # Filter raw data
        filtered_raw = self.processed_data.copy()
        filtered_fix = self.fixations.copy()

        print('DEBUG: Unique subjects in fixations:', filtered_fix['subject'].unique())
        print('DEBUG: Unique stimuli in fixations:', filtered_fix['stimulus'].unique())
        print('DEBUG: Current subject filter:', self.current_subject)
        print('DEBUG: Current stimulus filter:', self.current_stimulus)

        if self.current_subject:
            filtered_raw = filtered_raw[filtered_raw['subject'].astype(str) == str(self.current_subject)]
            filtered_fix = filtered_fix[filtered_fix['subject'].astype(str) == str(self.current_subject)]
        if self.current_stimulus:
            filtered_raw = filtered_raw[filtered_raw['stimulus'].astype(str) == str(self.current_stimulus)]
            filtered_fix = filtered_fix[filtered_fix['stimulus'].astype(str) == str(self.current_stimulus)]

        print('DEBUG: Filtered fixations shape:', filtered_fix.shape)
        print('DEBUG: Filtered fixations head:', filtered_fix.head())

        # GUI warning if all x_px/y_px are NaN
        if not filtered_fix.empty and filtered_fix[['x_px', 'y_px']].dropna().empty:
            QMessageBox.warning(None, 'No Valid Fixations', 'All fixations for this selection have NaN coordinates and cannot be displayed.')
        
        return filtered_raw, filtered_fix
    
    def update_plots(self):
        """Update all plots with current data selections."""
        if self.processed_data is None:
            return
        
        self.statusBar.showMessage("Updating plots...")
        
        try:
            # Get filtered data
            raw_data, fixations = self.get_filtered_data()
            
            if raw_data.empty:
                self.statusBar.showMessage("No data for current selection.")
                return
            
            # Update timeseries plot
            fig = plot_gaze_timeseries(raw_data)
            self.timeseries_tab.set_figure(fig)
            
            # Update heatmap plot
            fig = plot_heatmap(raw_data)
            self.heatmap_tab.set_figure(fig)
            
            # Update scanpath plot
            print('DEBUG: Fixations DataFrame shape:', fixations.shape)
            print('DEBUG: Fixations columns:', fixations.columns.tolist())
            print('DEBUG: First few rows of fixations:', fixations.head())
            if fixations.empty or fixations[['x_px', 'y_px']].dropna().empty:
                self.statusBar.showMessage('No fixations to display for current selection.')
                QMessageBox.warning(self, 'No Scanpath', 'No fixations to display for current selection.')
                # Optionally clear the plot
                fig = Figure(figsize=(12, 8))
                ax = fig.add_subplot(111)
                ax.set_title('No Scanpath Data')
                self.scanpath_tab.set_figure(fig)
            else:
                fig = plot_scanpath(fixations)
                self.scanpath_tab.set_figure(fig)
            
            # Update metrics plot
            self.update_metrics_plot()
            
            self.statusBar.showMessage("Plots updated.")
        except Exception as e:
            self.statusBar.showMessage(f"Error updating plots: {str(e)}")
    
    def update_metrics_plot(self):
        """Update the metrics visualization tab."""
        if self.metrics is None:
            return

        metric = self.metric_type_combo.currentText()
        by_subject = self.by_subject_check.isChecked()

        df = self.metrics.copy()
        if self.current_subject:
            df = df[df["subject"] == self.current_subject]
        if self.current_stimulus:
            df = df[df["stimulus"] == self.current_stimulus]

        if df.empty:
            fig = Figure(figsize=(6, 4))
            ax = fig.add_subplot(111)
            ax.text(0.5, 0.5, "No data", ha="center", va="center")
            ax.axis("off")
            self.metrics_plot.set_figure(fig)
            return

        if metric == "transitions":
            _, fix_df = self.get_filtered_data()
            mat, labels = transition_matrix(fix_df)
            fig = Figure(figsize=(6, 5))
            ax = fig.add_subplot(111)
            if not mat.empty:
                sns.heatmap(mat, annot=True, fmt="g", cmap="Blues", ax=ax)
            ax.set_title("Transition Matrix")
            self.metrics_plot.set_figure(fig)
            return

        x_col = "subject" if by_subject else "stimulus"
        fig = Figure(figsize=(8, 6))
        ax = fig.add_subplot(111)
        sns.barplot(data=df, x=x_col, y=metric, ax=ax, ci="sd")
        ax.set_xlabel(x_col.capitalize())
        ax.set_ylabel(metric)
        ax.set_title(f"{metric} by {x_col}")
        fig.tight_layout()
        self.metrics_plot.set_figure(fig)
    
    def run_group_analysis(self):
        """Run group analysis and update the group tab."""
        if self.fixations is None or self.metrics is None:
            QMessageBox.warning(self, "No Data", "No data loaded for group analysis.")
            return

        group_var = self.group_var_combo.currentText()
        metric = self.metric_combo.currentText()
        bins = self.bins_spin.value()
        sigma = self.sigma_spin.value()

        if group_var == "None":
            QMessageBox.warning(self, "No Group Variable", "Please select a group variable.")
            return

        # Only use rows with valid group_var and metric
        df = self.metrics.copy()
        if group_var not in df.columns:
            if group_var in self.fixations.columns:
                # Try to merge group_var from fixations
                df = df.merge(self.fixations[["subject", group_var]].drop_duplicates(), on="subject", how="left")
            else:
                QMessageBox.warning(self, "Invalid Group Variable", f"Group variable '{group_var}' not found in data.")
                return
        if metric not in df.columns:
            QMessageBox.warning(self, "Invalid Metric", f"Metric '{metric}' not found in data.")
            return
        df = df.dropna(subset=[group_var, metric])
        if df.empty:
            QMessageBox.warning(self, "No Data", "No data available for selected group and metric.")
            return

        # Aggregate by group
        from analysis.group import aggregate_by_group, compare_groups
        agg = aggregate_by_group(df, group_var, [metric])
        comp = compare_groups(df, group_var, metric, ci=True)

        # Update results table with statistical comparison
        self.results_model.update_data(comp)

        # Plot group heatmap (if possible)
        from analysis.viz import plot_group_heatmap
        group_labels = list(df[group_var].dropna().unique())
        group_dfs = [self.fixations[self.fixations[group_var] == g] for g in group_labels]
        try:
            fig = plot_group_heatmap(group_dfs, group_labels, bins=bins, sigma=sigma)
            self.group_plot.set_figure(fig)
        except Exception as e:
            QMessageBox.warning(self, "Plot Error", f"Could not plot group heatmap: {str(e)}")

        # Show statistical results in a popup
        es = comp['effect_size'].iloc[0]
        msg = (
            f"Test: {comp['test'].iloc[0]}\n"
            f"Statistic: {comp['statistic'].iloc[0]:.3f}\n"
            f"P-value: {comp['p_value'].iloc[0]:.4g}\n"
            f"Effect size: {es:.3f}\n"
        )
        if not np.isnan(comp['ci_lower'].iloc[0]) and not np.isnan(comp['ci_upper'].iloc[0]):
            msg += f"95% CI: [{comp['ci_lower'].iloc[0]:.3f}, {comp['ci_upper'].iloc[0]:.3f}]\n"
        msg += f"Groups: {comp['groups'].iloc[0]}"
        QMessageBox.information(self, "Group Comparison Result", msg)

    def refresh_group_plot(self):
        """Refresh the group heatmap with current settings."""
        if self.fixations is None or self.metrics is None:
            return

        group_var = self.group_var_combo.currentText()
        if group_var == "None":
            QMessageBox.warning(self, "No Group Variable", "Please select a group variable.")
            return

        bins = self.bins_spin.value()
        sigma = self.sigma_spin.value()

        df = self.metrics.copy()
        if group_var not in df.columns:
            if group_var in self.fixations.columns:
                df = df.merge(self.fixations[["subject", group_var]].drop_duplicates(), on="subject", how="left")
            else:
                QMessageBox.warning(self, "Invalid Group Variable", f"Group variable '{group_var}' not found in data.")
                return

        df = df.dropna(subset=[group_var])
        if df.empty:
            QMessageBox.warning(self, "No Data", "No data available for selected group.")
            return

        from analysis.viz import plot_group_heatmap
        group_labels = list(df[group_var].dropna().unique())
        group_dfs = [self.fixations[self.fixations[group_var] == g] for g in group_labels]

        try:
            fig = plot_group_heatmap(group_dfs, group_labels, bins=bins, sigma=sigma)
            self.group_plot.set_figure(fig)
        except Exception as e:
            QMessageBox.warning(self, "Plot Error", f"Could not plot group heatmap: {str(e)}")

    @Slot(str)
    def start_recording(self, subject_id: str):
        """Start a new recording session for the given subject."""
        # Placeholder implementation for upcoming recording routine
        QMessageBox.information(self, "Start Study", f"Starting study for subject: {subject_id}")
    
    def export_results(self, output_dir: str):
        """Export results to the specified directory."""
        if self.fixations is None or self.metrics is None:
            return
        
        try:
            output_path = Path(output_dir)
            output_path.mkdir(parents=True, exist_ok=True)
            
            # Export fixations
            self.fixations.to_csv(output_path / "fixations.csv", index=False)
            
            # Export metrics
            self.metrics.to_csv(output_path / "metrics.csv", index=False)
            
            # Export plots for current selection
            from analysis.viz import save_all_visualizations
            
            raw_data, fixations = self.get_filtered_data()
            filtered_metrics = self.metrics.copy()
            
            if self.current_subject:
                filtered_metrics = filtered_metrics[filtered_metrics['subject'] == self.current_subject]
            if self.current_stimulus:
                filtered_metrics = filtered_metrics[filtered_metrics['stimulus'] == self.current_stimulus]
            
            # Calculate transition matrix
            transitions, _ = transition_matrix(fixations)
            
            # Save visualizations
            viz_dir = output_path / "visualizations"
            save_all_visualizations(
                fixations, filtered_metrics, viz_dir,
                subject=self.current_subject,
                stimulus=self.current_stimulus,
                transition_matrix=transitions
            )
            
            self.statusBar.showMessage(f"Results exported to {output_dir}")
            QMessageBox.information(self, "Export Complete", f"Results exported to {output_dir}")
        except Exception as e:
            QMessageBox.critical(self, "Error", f"Error exporting results: {str(e)}")
            self.statusBar.showMessage("Error exporting results.")


def main():
    """Main application entry point."""
    app = QApplication(sys.argv)
    window = MainWindow()
    window.show()
    sys.exit(app.exec())


if __name__ == "__main__":
    main()<|MERGE_RESOLUTION|>--- conflicted
+++ resolved
@@ -21,11 +21,8 @@
     QHBoxLayout, QLabel, QPushButton, QComboBox, QFileDialog,
     QTableView, QSplitter, QMessageBox, QGroupBox, QFormLayout,
     QCheckBox, QSpinBox, QDoubleSpinBox, QToolBar, QStatusBar,
-<<<<<<< HEAD
     QInputDialog,
-=======
-    QLineEdit
->>>>>>> 3ec6b6c3
+
 )
 from PySide6.QtCore import Qt, QSortFilterProxyModel, Signal, Slot, QSize, QModelIndex
 from PySide6.QtGui import QStandardItemModel, QStandardItem, QAction, QIcon
