"""Experiment capture utilities using Tobii eye tracker."""
from __future__ import annotations

import csv
import time
import random
from pathlib import Path
from typing import Dict, List

# Resolve the repository root to load data regardless of the cwd
BASE_DIR = Path(__file__).resolve().parents[1]

import pygame
try:
    import tobii_research as tr
except Exception:  # pragma: no cover - library not available in tests
    tr = None  # type: ignore


def calibrate_tracker(tracker: "tr.EyeTracker", screen: pygame.Surface) -> None:
    """Calibrate the Tobii eye tracker using a simple five point procedure."""
    if tr is None:
        raise RuntimeError("tobii_research library is not available")

    calib = tr.ScreenBasedCalibration(tracker)
    calib.enter_calibration_mode()

    screen_rect = screen.get_rect()
    points = [
        (0.5, 0.5),  # center
        (0.1, 0.1),  # top-left
        (0.9, 0.1),  # top-right
        (0.1, 0.9),  # bottom-left
        (0.9, 0.9),  # bottom-right
    ]

    for x_rel, y_rel in points:
        x = int(screen_rect.width * x_rel)
        y = int(screen_rect.height * y_rel)

        start = time.time()
        status = tr.CALIBRATION_STATUS_NEW_DATA
        while status != tr.CALIBRATION_STATUS_SUCCESS:
            screen.fill((0, 0, 0))
            pygame.draw.circle(screen, (255, 0, 0), (x, y), 20)
            pygame.display.flip()
            status = calib.collect_data(x_rel, y_rel)
            if status != tr.CALIBRATION_STATUS_SUCCESS:
                time.sleep(0.1)

        elapsed = time.time() - start
        if elapsed < 3.0:
            time.sleep(3.0 - elapsed)

    calib.compute_and_apply()
    calib.leave_calibration_mode()


def _load_images() -> List[Path]:
    """Load stimulus image file paths from the ``data/current_images`` folder."""
    folder = BASE_DIR / "data" / "current_images"
    # Ensure the folder exists so users know where to place images
    folder.mkdir(parents=True, exist_ok=True)

    paths: List[Path] = []
    paths.extend(sorted(folder.glob("*.jpg")))
    paths.extend(sorted(folder.glob("*.png")))
    random.shuffle(paths)
    return paths


def _load_control_images() -> List[Path]:
    """Load control image file paths from the ``data/control_images`` folder."""
    folder = BASE_DIR / "data" / "control_images"
    # Ensure the folder exists so users know where to place images
    folder.mkdir(parents=True, exist_ok=True)

    paths: List[Path] = []
    paths.extend(sorted(folder.glob("*.jpg")))
    paths.extend(sorted(folder.glob("*.png")))
    random.shuffle(paths)
    return paths


def _write_samples(csv_path: Path, samples: List[Dict[str, float]]) -> None:
    """Write gaze samples to CSV."""
    if not samples:
        return
    with csv_path.open("w", newline="") as f:
        writer = csv.DictWriter(f, fieldnames=samples[0].keys())
        writer.writeheader()
        writer.writerows(samples)

def prompt_experiment_params() -> tuple[str, int, float, float]:
    """Interactively ask the user for experiment parameters."""
    subject_id = input("Subject ID: ").strip()
    num_images = int(input("Number of images to present: "))
    min_duration = float(input("Minimum display duration (s): "))
    max_duration = float(input("Maximum display duration (s): "))
    return subject_id, num_images, min_duration, max_duration


def run_experiment(
    subject_id: str,
    num_images: int,
    min_duration_s: float,
    max_duration_s: float,
  
) -> None:
    """Run the gaze recording experiment for a subject.

    If a Tobii eye tracker is available it will be used, otherwise the
    experiment runs in a simulated mode that simply displays the images and
    records timestamps without gaze coordinates. Images can be skipped with the
    space bar after ``min_duration_s`` seconds and will automatically advance
    after ``max_duration_s`` seconds.
    """

    tracker = None
    if tr is not None:
        try:
            trackers = tr.find_all_eyetrackers()
            if trackers:
                tracker = trackers[0]
        except Exception:  # pragma: no cover - fail gracefully without tracker
            tracker = None

    pygame.init()
    screen = pygame.display.set_mode((0, 0), pygame.FULLSCREEN)
    pygame.mouse.set_visible(False)

    calibrate_tracker(tracker, screen)

    current_paths = _load_images()
    control_paths = _load_control_images()
    image_paths = current_paths + control_paths

    output_dir = BASE_DIR / "data" / "csv"
    output_dir.mkdir(parents=True, exist_ok=True)

    if not image_paths:
        print("No stimulus images found in data/current_images or data/control_images")
        start = time.time()
        running = True
        while running:
            for event in pygame.event.get():
                if event.type == pygame.QUIT:
                    running = False
                if event.type == pygame.KEYDOWN and event.key == pygame.K_ESCAPE:
                    running = False

            screen.fill((0, 0, 0))
            pygame.display.flip()

            if time.time() - start >= max_duration_s:

                running = False

        pygame.quit()
        return

<<<<<<< HEAD
    pause_after = len(image_paths) // 2

    for i, img_path in enumerate(image_paths):
=======
    for idx, img_path in enumerate(image_paths):
>>>>>>> 43f1858d
        gaze_samples: List[Dict[str, float]] = []

        if tracker:
            def gaze_callback(gaze_data: Dict) -> None:
                left = gaze_data.get("left_gaze_point_on_display_area") or (None, None)
                right = gaze_data.get("right_gaze_point_on_display_area") or (None, None)
                gaze_samples.append({
                    "system_time": gaze_data.get("system_time_stamp"),
                    "device_time": gaze_data.get("device_time_stamp"),
                    "left_x": left[0],
                    "left_y": left[1],
                    "right_x": right[0],
                    "right_y": right[1],
                })

            tracker.subscribe_to(tr.EYETRACKER_GAZE_DATA, gaze_callback, as_dictionary=True)
        else:
            # Fallback sample collection when no tracker is present
            def gaze_callback() -> None:
                gaze_samples.append({
                    "system_time": time.time(),
                    "device_time": None,
                    "left_x": None,
                    "left_y": None,
                    "right_x": None,
                    "right_y": None,
                })

        img = pygame.image.load(str(img_path))
        screen_rect = screen.get_rect()
        iw, ih = img.get_size()
        scale = min(screen_rect.width / iw, screen_rect.height / ih)
        new_size = (int(iw * scale), int(ih * scale))
        img = pygame.transform.smoothscale(img, new_size)
        img_rect = img.get_rect(center=screen_rect.center)

        duration_s = random.uniform(min_duration_s, max_duration_s)
        start = time.time()
        running = True
        while running:
            for event in pygame.event.get():
                if event.type == pygame.QUIT:
                    pygame.quit()
                    return
                if event.type == pygame.KEYDOWN:
                    if event.key == pygame.K_ESCAPE:
                        pygame.quit()
                        return
                    if (
                        event.key == pygame.K_SPACE
                        and time.time() - start >= min_duration_s
                    ):
                        running = False

            screen.fill((0, 0, 0))
            screen.blit(img, img_rect)
            pygame.display.flip()

            # Collect a sample roughly every frame if no tracker
            if not tracker:
                gaze_callback()

            if time.time() - start >= max_duration_s:
                running = False

        if tracker:
            tracker.unsubscribe_from(tr.EYETRACKER_GAZE_DATA, gaze_callback)  # type: ignore

        csv_name = f"P{subject_id}_{img_path.stem}.csv"
        _write_samples(output_dir / csv_name, gaze_samples)

        # Pause halfway through the stimuli
        if pause_after and i + 1 == pause_after:
            font = pygame.font.Font(None, 36)
            text = font.render("Paused, press 'R' to resume.", True, (255, 255, 255))
            text_rect = text.get_rect(center=screen.get_rect().center)
            screen.fill((0, 0, 0))
            screen.blit(text, text_rect)
            pygame.display.flip()

            paused = True
            while paused:
                for event in pygame.event.get():
                    if event.type == pygame.QUIT:
                        pygame.quit()
                        return
                    if event.type == pygame.KEYDOWN:
                        if event.key == pygame.K_ESCAPE:
                            pygame.quit()
                            return
                        if event.key == pygame.K_r:
                            if tracker:
                                calibrate_tracker(tracker, screen)
                            paused = False
                time.sleep(0.1)

    pygame.quit()


def main(argv: List[str] | None = None) -> int:
    """Command line entry point to run the experiment."""
    _ = argv  # unused but kept for backward compatibility
    subject_id, num_images, min_dur, max_dur = prompt_experiment_params()
    run_experiment(subject_id, num_images, min_dur, max_dur)
    return 0


if __name__ == "__main__":  # pragma: no cover
    raise SystemExit(main())
<|MERGE_RESOLUTION|>--- conflicted
+++ resolved
@@ -159,13 +159,10 @@
         pygame.quit()
         return
 
-<<<<<<< HEAD
     pause_after = len(image_paths) // 2
 
     for i, img_path in enumerate(image_paths):
-=======
-    for idx, img_path in enumerate(image_paths):
->>>>>>> 43f1858d
+
         gaze_samples: List[Dict[str, float]] = []
 
         if tracker:
