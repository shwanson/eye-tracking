"""Experiment capture utilities using Tobii eye tracker."""

from __future__ import annotations

import csv
import random
import time
import random
from pathlib import Path
from typing import Dict, List

# Resolve the repository root to load data regardless of the cwd
BASE_DIR = Path(__file__).resolve().parents[1]

import pygame

try:
    import tobii_research as tr
except Exception:  # pragma: no cover - library not available in tests
    tr = None  # type: ignore


def calibrate_tracker(tracker: "tr.EyeTracker", screen: pygame.Surface) -> None:
    """Calibrate the Tobii eye tracker using a simple five point procedure."""
    if tr is None:
        raise RuntimeError("tobii_research library is not available")

    calib = tr.ScreenBasedCalibration(tracker)
    calib.enter_calibration_mode()

    screen_rect = screen.get_rect()
    points = [
        (0.5, 0.5),  # center
        (0.1, 0.1),  # top-left
        (0.9, 0.1),  # top-right
        (0.1, 0.9),  # bottom-left
        (0.9, 0.9),  # bottom-right
    ]

    for x_rel, y_rel in points:
        x = int(screen_rect.width * x_rel)
        y = int(screen_rect.height * y_rel)

        start = time.time()
        status = tr.CALIBRATION_STATUS_NEW_DATA
        while status != tr.CALIBRATION_STATUS_SUCCESS:
            screen.fill((0, 0, 0))
            pygame.draw.circle(screen, (255, 0, 0), (x, y), 20)
            pygame.display.flip()
            status = calib.collect_data(x_rel, y_rel)
            if status != tr.CALIBRATION_STATUS_SUCCESS:
                time.sleep(0.1)

        elapsed = time.time() - start
        if elapsed < 3.0:
            time.sleep(3.0 - elapsed)

    calib.compute_and_apply()
    calib.leave_calibration_mode()


def _load_images() -> List[Path]:
    """Load stimulus image file paths from the ``data/current_images`` folder."""
    folder = BASE_DIR / "data" / "current_images"
    # Ensure the folder exists so users know where to place images
    folder.mkdir(parents=True, exist_ok=True)

    paths: List[Path] = []
    paths.extend(sorted(folder.glob("*.jpg")))
    paths.extend(sorted(folder.glob("*.png")))
    random.shuffle(paths)
    return paths


def _load_control_images() -> List[Path]:
    """Load control image file paths from the ``data/control_images`` folder."""
    folder = BASE_DIR / "data" / "control_images"
    # Ensure the folder exists so users know where to place images
    folder.mkdir(parents=True, exist_ok=True)

    paths: List[Path] = []
    paths.extend(sorted(folder.glob("*.jpg")))
    paths.extend(sorted(folder.glob("*.png")))
    random.shuffle(paths)
    return paths


def _load_control_images() -> List[Path]:
    """Load control image file paths from the ``data/control_images`` folder."""
    folder = BASE_DIR / "data" / "control_images"
    folder.mkdir(parents=True, exist_ok=True)

    paths: List[Path] = []
    paths.extend(sorted(folder.glob("*.jpg")))
    paths.extend(sorted(folder.glob("*.png")))
    return paths


def _write_samples(csv_path: Path, samples: List[Dict[str, float]]) -> None:
    """Write gaze samples to CSV."""
    if not samples:
        return
    with csv_path.open("w", newline="") as f:
        writer = csv.DictWriter(f, fieldnames=samples[0].keys())
        writer.writeheader()
        writer.writerows(samples)

<<<<<<< HEAD

def _run_validity_check(
    screen: pygame.Surface,
    subject_id: str,
    shown_images: List[Path],
) -> None:
    """Run the image recognition validity check after stimulus presentation."""

    control = _load_control_images()
    trials = [(p, "Y") for p in shown_images] + [(p, "N") for p in control]
    random.shuffle(trials)

    font = pygame.font.SysFont(None, 36)
    results: List[Dict[str, str]] = []

    for path, expected in trials:
        img = pygame.image.load(str(path))
        img_rect = img.get_rect(center=screen.get_rect().center)

        answered = False
        response = ""
        while not answered:
            for event in pygame.event.get():
                if event.type == pygame.QUIT:
                    pygame.quit()
                    return
                if event.type == pygame.KEYDOWN:
                    if event.key == pygame.K_y:
                        response = "Y"
                        answered = True
                    elif event.key == pygame.K_n:
                        response = "N"
                        answered = True
                    elif event.key == pygame.K_ESCAPE:
                        pygame.quit()
                        return

            screen.fill((0, 0, 0))
            screen.blit(img, img_rect)
            prompt = font.render(
                "Was this shown before? (Y=Yes, N=No)", True, (255, 255, 255)
            )
            prompt_rect = prompt.get_rect(
                center=(screen.get_rect().centerx, screen.get_rect().height - 30)
            )
            screen.blit(prompt, prompt_rect)
            pygame.display.flip()

        results.append({"image": path.name, "expected": expected, "response": response})

    output_dir = BASE_DIR / "data" / "csv"
    output_dir.mkdir(parents=True, exist_ok=True)
    csv_path = output_dir / f"P{subject_id}_Valididitätskontrolle.csv"
    if results:
        _write_samples(csv_path, results)


def run_experiment(subject_id: str, duration_s: float = 5.0) -> None:
=======
def prompt_experiment_params() -> tuple[str, int, float, float]:
    """Interactively ask the user for experiment parameters."""
    subject_id = input("Subject ID: ").strip()
    num_images = int(input("Number of images to present: "))
    min_duration = float(input("Minimum display duration (s): "))
    max_duration = float(input("Maximum display duration (s): "))
    return subject_id, num_images, min_duration, max_duration


def run_experiment(
    subject_id: str,
    num_images: int,
    min_duration_s: float,
    max_duration_s: float,
  
) -> None:
>>>>>>> 608238f7
    """Run the gaze recording experiment for a subject.

    If a Tobii eye tracker is available it will be used, otherwise the
    experiment runs in a simulated mode that simply displays the images and
    records timestamps without gaze coordinates. Images can be skipped with the
    space bar after ``min_duration_s`` seconds and will automatically advance
    after ``max_duration_s`` seconds.
    """

    tracker = None
    if tr is not None:
        try:
            trackers = tr.find_all_eyetrackers()
            if trackers:
                tracker = trackers[0]
        except Exception:  # pragma: no cover - fail gracefully without tracker
            tracker = None

    pygame.init()
    screen = pygame.display.set_mode((0, 0), pygame.FULLSCREEN)
    pygame.mouse.set_visible(False)

    calibrate_tracker(tracker, screen)

    current_paths = _load_images()
    control_paths = _load_control_images()
    image_paths = current_paths + control_paths

    output_dir = BASE_DIR / "data" / "csv"
    output_dir.mkdir(parents=True, exist_ok=True)

    if not image_paths:
        print("No stimulus images found in data/current_images or data/control_images")
        start = time.time()
        running = True
        while running:
            for event in pygame.event.get():
                if event.type == pygame.QUIT:
                    running = False
                if event.type == pygame.KEYDOWN and event.key == pygame.K_ESCAPE:
                    running = False

            screen.fill((0, 0, 0))
            pygame.display.flip()

            if time.time() - start >= max_duration_s:

                running = False

        pygame.quit()
        return

<<<<<<< HEAD
    # Dictionary to hold gaze samples for each image
    gaze_data: Dict[str, List[Dict[str, float]]] = {p.stem: [] for p in image_paths}
    current_image = ""

    if tracker:

        def gaze_callback(gaze_data_raw: Dict) -> None:
            if not current_image:
                return
            left = gaze_data_raw.get("left_gaze_point_on_display_area") or (None, None)
            right = gaze_data_raw.get("right_gaze_point_on_display_area") or (
                None,
                None,
            )
            gaze_data[current_image].append(
                {
                    "system_time_stamp": gaze_data_raw.get("system_time_stamp"),
                    "device_time_stamp": gaze_data_raw.get("device_time_stamp"),
=======
    pause_after = len(image_paths) // 2

    for i, img_path in enumerate(image_paths):

        gaze_samples: List[Dict[str, float]] = []

        if tracker:
            def gaze_callback(gaze_data: Dict) -> None:
                left = gaze_data.get("left_gaze_point_on_display_area") or (None, None)
                right = gaze_data.get("right_gaze_point_on_display_area") or (None, None)
                gaze_samples.append({
                    "system_time": gaze_data.get("system_time_stamp"),
                    "device_time": gaze_data.get("device_time_stamp"),
>>>>>>> 608238f7
                    "left_x": left[0],
                    "left_y": left[1],
                    "right_x": right[0],
                    "right_y": right[1],
                }
            )

        tracker.subscribe_to(tr.EYETRACKER_GAZE_DATA, gaze_callback, as_dictionary=True)
    else:

<<<<<<< HEAD
        def gaze_callback() -> None:
            if not current_image:
                return
            gaze_data[current_image].append(
                {
                    "system_time_stamp": time.time(),
                    "device_time_stamp": None,
=======
            tracker.subscribe_to(tr.EYETRACKER_GAZE_DATA, gaze_callback, as_dictionary=True)
        else:
            # Fallback sample collection when no tracker is present
            def gaze_callback() -> None:
                gaze_samples.append({
                    "system_time": time.time(),
                    "device_time": None,
>>>>>>> 608238f7
                    "left_x": None,
                    "left_y": None,
                    "right_x": None,
                    "right_y": None,
                }
            )

    for img_path in image_paths:
        current_image = img_path.stem
        img = pygame.image.load(str(img_path))
        screen_rect = screen.get_rect()
        iw, ih = img.get_size()
        scale = min(screen_rect.width / iw, screen_rect.height / ih)
        new_size = (int(iw * scale), int(ih * scale))
        img = pygame.transform.smoothscale(img, new_size)
        img_rect = img.get_rect(center=screen_rect.center)

        duration_s = random.uniform(min_duration_s, max_duration_s)
        start = time.time()
        running = True
        while running:
            for event in pygame.event.get():
                if event.type == pygame.QUIT:
                    pygame.quit()
                    return
                if event.type == pygame.KEYDOWN:
                    if event.key == pygame.K_ESCAPE:
                        pygame.quit()
                        return
                    if (
                        event.key == pygame.K_SPACE
                        and time.time() - start >= min_duration_s
                    ):
                        running = False

            screen.fill((0, 0, 0))
            screen.blit(img, img_rect)
            pygame.display.flip()

            if not tracker:
                gaze_callback()

            if time.time() - start >= max_duration_s:
                running = False

    current_image = ""
    if tracker:
        tracker.unsubscribe_from(tr.EYETRACKER_GAZE_DATA, gaze_callback)  # type: ignore

<<<<<<< HEAD
    # Write gaze data to CSV files
    for img_path in image_paths:
        csv_name = f"{subject_id}_{img_path.stem}.csv"
        _write_samples(output_dir / csv_name, gaze_data[img_path.stem])

    # Run validity check before closing
    _run_validity_check(screen, subject_id, image_paths)
=======
        csv_name = f"P{subject_id}_{img_path.stem}.csv"
        _write_samples(output_dir / csv_name, gaze_samples)
>>>>>>> 608238f7

        # Pause halfway through the stimuli
        if pause_after and i + 1 == pause_after:
            font = pygame.font.Font(None, 36)
            text = font.render("Paused, press 'R' to resume.", True, (255, 255, 255))
            text_rect = text.get_rect(center=screen.get_rect().center)
            screen.fill((0, 0, 0))
            screen.blit(text, text_rect)
            pygame.display.flip()

            paused = True
            while paused:
                for event in pygame.event.get():
                    if event.type == pygame.QUIT:
                        pygame.quit()
                        return
                    if event.type == pygame.KEYDOWN:
                        if event.key == pygame.K_ESCAPE:
                            pygame.quit()
                            return
                        if event.key == pygame.K_r:
                            if tracker:
                                calibrate_tracker(tracker, screen)
                            paused = False
                time.sleep(0.1)

    pygame.quit()


def main(argv: List[str] | None = None) -> int:
    """Command line entry point to run the experiment."""
    _ = argv  # unused but kept for backward compatibility
    subject_id, num_images, min_dur, max_dur = prompt_experiment_params()
    run_experiment(subject_id, num_images, min_dur, max_dur)
    return 0


if __name__ == "__main__":  # pragma: no cover
    raise SystemExit(main())<|MERGE_RESOLUTION|>--- conflicted
+++ resolved
@@ -105,7 +105,6 @@
         writer.writeheader()
         writer.writerows(samples)
 
-<<<<<<< HEAD
 
 def _run_validity_check(
     screen: pygame.Surface,
@@ -164,24 +163,7 @@
 
 
 def run_experiment(subject_id: str, duration_s: float = 5.0) -> None:
-=======
-def prompt_experiment_params() -> tuple[str, int, float, float]:
-    """Interactively ask the user for experiment parameters."""
-    subject_id = input("Subject ID: ").strip()
-    num_images = int(input("Number of images to present: "))
-    min_duration = float(input("Minimum display duration (s): "))
-    max_duration = float(input("Maximum display duration (s): "))
-    return subject_id, num_images, min_duration, max_duration
-
-
-def run_experiment(
-    subject_id: str,
-    num_images: int,
-    min_duration_s: float,
-    max_duration_s: float,
-  
-) -> None:
->>>>>>> 608238f7
+
     """Run the gaze recording experiment for a subject.
 
     If a Tobii eye tracker is available it will be used, otherwise the
@@ -234,7 +216,6 @@
         pygame.quit()
         return
 
-<<<<<<< HEAD
     # Dictionary to hold gaze samples for each image
     gaze_data: Dict[str, List[Dict[str, float]]] = {p.stem: [] for p in image_paths}
     current_image = ""
@@ -253,21 +234,6 @@
                 {
                     "system_time_stamp": gaze_data_raw.get("system_time_stamp"),
                     "device_time_stamp": gaze_data_raw.get("device_time_stamp"),
-=======
-    pause_after = len(image_paths) // 2
-
-    for i, img_path in enumerate(image_paths):
-
-        gaze_samples: List[Dict[str, float]] = []
-
-        if tracker:
-            def gaze_callback(gaze_data: Dict) -> None:
-                left = gaze_data.get("left_gaze_point_on_display_area") or (None, None)
-                right = gaze_data.get("right_gaze_point_on_display_area") or (None, None)
-                gaze_samples.append({
-                    "system_time": gaze_data.get("system_time_stamp"),
-                    "device_time": gaze_data.get("device_time_stamp"),
->>>>>>> 608238f7
                     "left_x": left[0],
                     "left_y": left[1],
                     "right_x": right[0],
@@ -278,7 +244,6 @@
         tracker.subscribe_to(tr.EYETRACKER_GAZE_DATA, gaze_callback, as_dictionary=True)
     else:
 
-<<<<<<< HEAD
         def gaze_callback() -> None:
             if not current_image:
                 return
@@ -286,15 +251,6 @@
                 {
                     "system_time_stamp": time.time(),
                     "device_time_stamp": None,
-=======
-            tracker.subscribe_to(tr.EYETRACKER_GAZE_DATA, gaze_callback, as_dictionary=True)
-        else:
-            # Fallback sample collection when no tracker is present
-            def gaze_callback() -> None:
-                gaze_samples.append({
-                    "system_time": time.time(),
-                    "device_time": None,
->>>>>>> 608238f7
                     "left_x": None,
                     "left_y": None,
                     "right_x": None,
@@ -344,7 +300,6 @@
     if tracker:
         tracker.unsubscribe_from(tr.EYETRACKER_GAZE_DATA, gaze_callback)  # type: ignore
 
-<<<<<<< HEAD
     # Write gaze data to CSV files
     for img_path in image_paths:
         csv_name = f"{subject_id}_{img_path.stem}.csv"
@@ -352,10 +307,6 @@
 
     # Run validity check before closing
     _run_validity_check(screen, subject_id, image_paths)
-=======
-        csv_name = f"P{subject_id}_{img_path.stem}.csv"
-        _write_samples(output_dir / csv_name, gaze_samples)
->>>>>>> 608238f7
 
         # Pause halfway through the stimuli
         if pause_after and i + 1 == pause_after:
