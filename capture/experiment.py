--- conflicted
+++ resolved
@@ -91,13 +91,6 @@
         writer.writeheader()
         writer.writerows(samples)
 
-
-<<<<<<< HEAD
-def run_experiment(
-    subject_id: str,
-    min_duration_s: float = 1.0,
-    max_duration_s: float = 5.0,
-=======
 def prompt_experiment_params() -> tuple[str, int, float, float]:
     """Interactively ask the user for experiment parameters."""
     subject_id = input("Subject ID: ").strip()
@@ -112,7 +105,7 @@
     num_images: int,
     min_duration_s: float,
     max_duration_s: float,
->>>>>>> b3aa6bb5
+  
 ) -> None:
     """Run the gaze recording experiment for a subject.
 
@@ -159,11 +152,8 @@
             screen.fill((0, 0, 0))
             pygame.display.flip()
 
-<<<<<<< HEAD
             if time.time() - start >= max_duration_s:
-=======
-            if time.time() - start >= min_duration_s:
->>>>>>> b3aa6bb5
+
                 running = False
 
         pygame.quit()
